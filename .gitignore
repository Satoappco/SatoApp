--- conflicted
+++ resolved
@@ -39,18 +39,10 @@
 *PLAN*.md
 facebook_token_analysis.md
 
-<<<<<<< HEAD
 # Debug routes (development only - DO NOT COMMIT)
 app/api/v1/routes/debug_*.py
 
 # Database backups
 db_backups/
 *.sql
-*.dump
-app/api/v1/routes/debug_campaigners.py
-=======
-# Database backups
-db_backups/
-*.sql
-*.dump
->>>>>>> e33f1bc8
+*.dump