"""
Agent management business logic service
"""

import json
from typing import Dict, Any, List, Optional
from datetime import datetime
from app.core.database import db_manager
from app.core.exceptions import AgentException
from app.config.logging import get_logger

logger = get_logger("services.agent")


class AgentService:
    """Service for managing AI agent configurations"""
    
    def __init__(self):
        self.db_manager = db_manager
    
    def _convert_datetime_to_string(self, data: Dict[str, Any]) -> Dict[str, Any]:
        """Convert datetime objects to ISO string format and deserialize JSON fields"""
        if data is None:
            return None
        
        # Create a copy to avoid modifying the original
        converted_data = data.copy()
        
        # Convert datetime fields to strings
        for field in ['created_at', 'updated_at']:
            if field in converted_data and isinstance(converted_data[field], datetime):
                converted_data[field] = converted_data[field].isoformat()
        
        # Deserialize JSON fields for API response
        for field in ['capabilities', 'tools']:
            if field in converted_data and isinstance(converted_data[field], str):
                try:
                    converted_data[field] = json.loads(converted_data[field])
                except (json.JSONDecodeError, TypeError):
                    # If it's not valid JSON, keep as is or set default
                    if field == 'capabilities':
                        converted_data[field] = {}
                    elif field == 'tools':
                        converted_data[field] = []
        
        return converted_data
    
    def get_all_agents(self) -> Dict[str, Any]:
        """Get all agent configurations
        
        The master agent is identified by having 'master' in its name (case-insensitive).
        Falls back to first active agent if no master agent is found.
        """
        try:
            # Get all agents
            all_agents = self.db_manager.get_all_specialist_agents()
            agents = [self._convert_datetime_to_string(agent) for agent in all_agents]
            
            # Find agent with "master" in name (case-insensitive)
            master_agent = None
            for agent in agents:
                agent_name = agent.get('name', '').lower()
                if 'master' in agent_name:
                    master_agent = agent
                    logger.info(f"Found master agent: {agent.get('name')}")
                    break
            
            # If no "master" agent found, use first active agent as fallback
            if not master_agent:
                for agent in agents:
                    if agent.get('is_active', True):
                        master_agent = agent
                        logger.info(f"No master agent found, using first active agent: {agent.get('name')}")
                        break
            
            return {
                "master_agent": master_agent,  # Agent with "master" in name
                "specialist_agents": agents,  # All agents (including the master if found)
                "total_agents": len(agents)
            }
            
        except Exception as e:
            logger.error(f"Failed to get all agents: {str(e)}")
            raise AgentException(f"Failed to get all agents: {str(e)}")
    
<<<<<<< HEAD
    def get_agent_config(self, agent_name: str) -> Optional[Dict[str, Any]]:
        """Get specific agent configuration"""
        try:
            agent_config = self.db_manager.get_agent_config(agent_name)
            return self._convert_datetime_to_string(agent_config)
            
        except Exception as e:
            logger.error(f"Failed to get agent config for {agent_name}: {str(e)}")
=======
    def get_agent_config(self, name: str) -> Optional[Dict[str, Any]]:
        """Get specific agent configuration by name"""
        try:
            agent_config = self.db_manager.get_agent_config(name)
            return self._convert_datetime_to_string(agent_config)
            
        except Exception as e:
            logger.error(f"Failed to get agent config for {name}: {str(e)}")
>>>>>>> e33f1bc8
            raise AgentException(f"Failed to get agent config: {str(e)}")
    
    
    def _validate_task_template(self, task: str) -> tuple[bool, str]:
        """Validate task template and return detailed error information"""
        if not task:
            return True, ""
            
        # Define all valid placeholders that can be used in task templates
        valid_placeholders = {
            'objective', 'campaigner_id', 'customer_id', 'customer_name', 'intent_name', 
            'data_sources', 'data_source', 'available_specialists',
            'date_range', 'timezone', 'currency', 'attribution_window',
            'current_date'
        }
        
        try:
            import re
            # Extract all placeholders from the template using regex
            placeholder_pattern = r'\{([^}]+)\}'
            found_placeholders = set(re.findall(placeholder_pattern, task))
            
            # Check for invalid placeholders
            invalid_placeholders = found_placeholders - valid_placeholders
            if invalid_placeholders:
                return False, f"❌ Invalid placeholders found: {', '.join(sorted(invalid_placeholders))}. Valid placeholders are: {', '.join(sorted(valid_placeholders))}"
            
            # Check for syntax errors (unclosed braces, etc.)
            open_braces = task.count('{')
            close_braces = task.count('}')
            if open_braces != close_braces:
                return False, "❌ Mismatched braces found. Make sure all placeholders are properly opened with { and closed with }"
            
            # Check for empty placeholders
            if '{}' in task:
                return False, "❌ Empty placeholders {} found. Please specify the placeholder name."
            
            # Test with minimal dummy data only for found placeholders to catch format errors
            if found_placeholders:
                dummy_data = {placeholder: f"test_{placeholder}" for placeholder in found_placeholders}
                task.format(**dummy_data)
            
            return True, ""
            
        except (KeyError, ValueError) as e:
            return False, f"❌ Template formatting error: {str(e)}"
    
    def create_or_update_agent(self, config_data: Dict[str, Any]) -> Dict[str, Any]:
        """Create or update agent configuration - agent_type is no longer used"""
        try:
<<<<<<< HEAD
            # Validate required fields
            required_fields = ['name', 'role', 'goal']
=======
            # Validate required fields (agent_type removed)
            required_fields = ['name', 'role', 'goal', 'backstory']
>>>>>>> e33f1bc8
            for field in required_fields:
                if not config_data.get(field):
                    raise AgentException(f"Missing required field: {field}")
            
            # Validate task template if provided
            if config_data.get('task'):
                is_valid, error_message = self._validate_task_template(config_data['task'])
                if not is_valid:
                    raise AgentException(f"Task template validation failed: {error_message}")
            
            # No longer auto-assigning tools/data sources based on agent_type
            # Tools and data sources should be manually configured per agent
            # This gives users more flexibility in agent configuration
<<<<<<< HEAD
            # Auto-assign tools based on agent type
            """
            agent_name = config_data.get('name')
            if agent_name:
                try:
                    from app.core.constants import get_tools_for_agent, get_data_sources_for_agent
                    
                    # Auto-assign tools
                    auto_tools = get_tools_for_agent(agent_name)
                    if auto_tools:
                        config_data['tools'] = auto_tools
                        logger.info(f"Auto-assigned tools for {agent_name}: {auto_tools}")
                    
                    # Auto-assign data sources if not provided
                    if 'capabilities' not in config_data:
                        config_data['capabilities'] = {}
                    
                    if 'data_sources' not in config_data['capabilities'] or not config_data['capabilities']['data_sources']:
                        auto_data_sources = get_data_sources_for_agent(agent_name)
                        if auto_data_sources:
                            config_data['capabilities']['data_sources'] = auto_data_sources
                            logger.info(f"Auto-assigned data sources for {agent_name}: {auto_data_sources}")
                    
                except ImportError as e:
                    logger.warning(f"Could not auto-assign tools/data sources: {e}")
            """
=======
            
>>>>>>> e33f1bc8
            # Set default values
            config_data.setdefault('capabilities', {})
            config_data.setdefault('tools', [])
            config_data.setdefault('max_iterations', 3)
            config_data.setdefault('is_active', True)
            config_data.setdefault('created_by_user_id', 7001)  # Default user
            
            # Serialize capabilities and tools to JSON strings for database storage
            if isinstance(config_data.get('capabilities'), dict):
                config_data['capabilities'] = json.dumps(config_data['capabilities'])
            if isinstance(config_data.get('tools'), list):
                config_data['tools'] = json.dumps(config_data['tools'])
            
            # Store in database
            result = self.db_manager.upsert_agent_config(config_data)
            
            # Convert back to objects for response
            return self._convert_datetime_to_string(result)
            
        except AgentException:
            raise
        except Exception as e:
            logger.error(f"Failed to create/update agent: {str(e)}")
            raise AgentException(f"Failed to create/update agent: {str(e)}")
    
<<<<<<< HEAD
    def deactivate_agent(self, agent_name: str) -> bool:
        """Deactivate an agent configuration"""
        try:
            # Check if agent exists
            existing_agent = self.get_agent_config(agent_name)
            if not existing_agent:
                raise AgentException(f"Agent type '{agent_name}' not found")
            
            # Deactivate agent
            config_data = {
                "agent_name": agent_name,
=======
    def deactivate_agent(self, name: str) -> bool:
        """Deactivate an agent configuration"""
        try:
            # Check if agent exists
            existing_agent = self.get_agent_config(name)
            if not existing_agent:
                raise AgentException(f"Agent with name '{name}' not found")
            
            # Deactivate agent
            config_data = {
                "name": name,
>>>>>>> e33f1bc8
                "is_active": False
            }
            
            self.db_manager.upsert_agent_config(config_data)
            return True
            
        except AgentException:
            raise
        except Exception as e:
<<<<<<< HEAD
            logger.error(f"Failed to deactivate agent {agent_name}: {str(e)}")
            raise AgentException(f"Failed to deactivate agent: {str(e)}")
    
    def toggle_agent_status(self, agent_name: str, is_active: bool) -> bool:
        """Toggle agent active/inactive status by name"""
        try:
            # Check if agent exists (including inactive ones)
            existing_agent = self.db_manager.get_agent_config_by_name(agent_name, include_inactive=True)
            if not existing_agent:
                raise AgentException(f"Agent with name '{agent_name}' not found")
            
            # Toggle status
            config_data = {
                "name": agent_name,
=======
            logger.error(f"Failed to deactivate agent {name}: {str(e)}")
            raise AgentException(f"Failed to deactivate agent: {str(e)}")
    
    def toggle_agent_status(self, name: str, is_active: bool) -> bool:
        """Toggle agent active/inactive status by name"""
        try:
            # Check if agent exists (including inactive ones)
            existing_agent = self.db_manager.get_agent_config_by_name(name, include_inactive=True)
            if not existing_agent:
                raise AgentException(f"Agent with name '{name}' not found")
            
            # Toggle status
            config_data = {
                "name": name,
>>>>>>> e33f1bc8
                "is_active": is_active
            }
            
            self.db_manager.upsert_agent_config(config_data)
            return True
            
        except AgentException:
            raise
        except Exception as e:
<<<<<<< HEAD
            logger.error(f"Failed to toggle agent status {agent_name}: {str(e)}")
            raise AgentException(f"Failed to toggle agent status: {str(e)}")
    
    def permanent_delete_agent(self, agent_name: str) -> bool:
        """Permanently delete an agent configuration from database by name"""
        try:
            logger.info(f"Attempting to permanently delete agent: {agent_name}")
            
            # Check if agent exists (including inactive ones)
            existing_agent = self.db_manager.get_agent_config_by_name(agent_name, include_inactive=True)
            logger.info(f"Agent lookup result: {existing_agent is not None}")
            
            if not existing_agent:
                logger.error(f"Agent with name '{agent_name}' not found in database")
                raise AgentException(f"Agent with name '{agent_name}' not found")
=======
            logger.error(f"Failed to toggle agent status {name}: {str(e)}")
            raise AgentException(f"Failed to toggle agent status: {str(e)}")
    
    def permanent_delete_agent(self, name: str) -> bool:
        """Permanently delete an agent configuration from database by name"""
        try:
            logger.info(f"Attempting to permanently delete agent: {name}")
            
            # Check if agent exists (including inactive ones)
            existing_agent = self.db_manager.get_agent_config_by_name(name, include_inactive=True)
            logger.info(f"Agent lookup result: {existing_agent is not None}")
            
            if not existing_agent:
                logger.error(f"Agent with name '{name}' not found in database")
                raise AgentException(f"Agent with name '{name}' not found")
>>>>>>> e33f1bc8
            
            logger.info(f"Found agent: {existing_agent.get('name', 'Unknown')} (ID: {existing_agent.get('id', 'Unknown')})")
            
            # Permanently delete from database
<<<<<<< HEAD
            success = self.db_manager.delete_agent_config(agent_name)
            logger.info(f"Delete operation result: {success}")
            
            if not success:
                raise AgentException(f"Failed to delete agent {agent_name} from database")
            
            logger.info(f"Successfully deleted agent {agent_name}")
=======
            success = self.db_manager.delete_agent_config(name)
            logger.info(f"Delete operation result: {success}")
            
            if not success:
                raise AgentException(f"Failed to delete agent {name} from database")
            
            logger.info(f"Successfully deleted agent {name}")
>>>>>>> e33f1bc8
            return True
            
        except AgentException as e:
            logger.error(f"AgentException in permanent_delete_agent: {str(e)}")
            raise
        except Exception as e:
            logger.error(f"Unexpected error in permanent_delete_agent: {str(e)}")
            raise AgentException(f"Failed to permanently delete agent: {str(e)}")
    
    # def validate_agent_config(self, config: Dict[str, Any]) -> Dict[str, Any]:
    #     """Validate agent configuration"""
    #     errors = []
        
<<<<<<< HEAD
    #     # Required field validation
    #     required_fields = {
    #         'role': 'Role is required',
    #         'goal': 'Goal is required', 
    #         'backstory': 'Backstory is required',
    #         'name': 'Name is required',
    #     }
=======
        # Required field validation (agent_type removed)
        required_fields = {
            'role': 'Role is required',
            'goal': 'Goal is required', 
            'backstory': 'Backstory is required',
            'name': 'Name is required'
        }
>>>>>>> e33f1bc8
        
    #     for field, error_msg in required_fields.items():
    #         if not config.get(field):
    #             errors.append(error_msg)
        
<<<<<<< HEAD
    #     # Max iterations validation
    #     max_iterations = config.get('max_iterations', 3)
    #     if not isinstance(max_iterations, int) or max_iterations < 1 or max_iterations > 10:
    #         errors.append('Max iterations must be between 1 and 10')
        
    #     # Agent type validation
    #     valid_agent_types = ['master', 'google_analytics', 'facebook_ads', 'content_analysis']
    #     if config.get('name', '') not in valid_agent_types:
    #         errors.append(f"Agent type must be one of: {', '.join(valid_agent_types)}")
=======
        # Max iterations validation
        max_iterations = config.get('max_iterations', 3)
        if not isinstance(max_iterations, int) or max_iterations < 1 or max_iterations > 50:
            errors.append('Max iterations must be between 1 and 50')
        
        # No longer validating agent_type - it's been removed
>>>>>>> e33f1bc8
        
    #     return {
    #         'valid': len(errors) == 0,
    #         'errors': errors
    #     }<|MERGE_RESOLUTION|>--- conflicted
+++ resolved
@@ -83,7 +83,6 @@
             logger.error(f"Failed to get all agents: {str(e)}")
             raise AgentException(f"Failed to get all agents: {str(e)}")
     
-<<<<<<< HEAD
     def get_agent_config(self, agent_name: str) -> Optional[Dict[str, Any]]:
         """Get specific agent configuration"""
         try:
@@ -92,16 +91,6 @@
             
         except Exception as e:
             logger.error(f"Failed to get agent config for {agent_name}: {str(e)}")
-=======
-    def get_agent_config(self, name: str) -> Optional[Dict[str, Any]]:
-        """Get specific agent configuration by name"""
-        try:
-            agent_config = self.db_manager.get_agent_config(name)
-            return self._convert_datetime_to_string(agent_config)
-            
-        except Exception as e:
-            logger.error(f"Failed to get agent config for {name}: {str(e)}")
->>>>>>> e33f1bc8
             raise AgentException(f"Failed to get agent config: {str(e)}")
     
     
@@ -152,13 +141,8 @@
     def create_or_update_agent(self, config_data: Dict[str, Any]) -> Dict[str, Any]:
         """Create or update agent configuration - agent_type is no longer used"""
         try:
-<<<<<<< HEAD
             # Validate required fields
             required_fields = ['name', 'role', 'goal']
-=======
-            # Validate required fields (agent_type removed)
-            required_fields = ['name', 'role', 'goal', 'backstory']
->>>>>>> e33f1bc8
             for field in required_fields:
                 if not config_data.get(field):
                     raise AgentException(f"Missing required field: {field}")
@@ -172,36 +156,7 @@
             # No longer auto-assigning tools/data sources based on agent_type
             # Tools and data sources should be manually configured per agent
             # This gives users more flexibility in agent configuration
-<<<<<<< HEAD
-            # Auto-assign tools based on agent type
-            """
-            agent_name = config_data.get('name')
-            if agent_name:
-                try:
-                    from app.core.constants import get_tools_for_agent, get_data_sources_for_agent
-                    
-                    # Auto-assign tools
-                    auto_tools = get_tools_for_agent(agent_name)
-                    if auto_tools:
-                        config_data['tools'] = auto_tools
-                        logger.info(f"Auto-assigned tools for {agent_name}: {auto_tools}")
-                    
-                    # Auto-assign data sources if not provided
-                    if 'capabilities' not in config_data:
-                        config_data['capabilities'] = {}
-                    
-                    if 'data_sources' not in config_data['capabilities'] or not config_data['capabilities']['data_sources']:
-                        auto_data_sources = get_data_sources_for_agent(agent_name)
-                        if auto_data_sources:
-                            config_data['capabilities']['data_sources'] = auto_data_sources
-                            logger.info(f"Auto-assigned data sources for {agent_name}: {auto_data_sources}")
-                    
-                except ImportError as e:
-                    logger.warning(f"Could not auto-assign tools/data sources: {e}")
-            """
-=======
-            
->>>>>>> e33f1bc8
+            
             # Set default values
             config_data.setdefault('capabilities', {})
             config_data.setdefault('tools', [])
@@ -227,7 +182,6 @@
             logger.error(f"Failed to create/update agent: {str(e)}")
             raise AgentException(f"Failed to create/update agent: {str(e)}")
     
-<<<<<<< HEAD
     def deactivate_agent(self, agent_name: str) -> bool:
         """Deactivate an agent configuration"""
         try:
@@ -239,19 +193,6 @@
             # Deactivate agent
             config_data = {
                 "agent_name": agent_name,
-=======
-    def deactivate_agent(self, name: str) -> bool:
-        """Deactivate an agent configuration"""
-        try:
-            # Check if agent exists
-            existing_agent = self.get_agent_config(name)
-            if not existing_agent:
-                raise AgentException(f"Agent with name '{name}' not found")
-            
-            # Deactivate agent
-            config_data = {
-                "name": name,
->>>>>>> e33f1bc8
                 "is_active": False
             }
             
@@ -261,7 +202,6 @@
         except AgentException:
             raise
         except Exception as e:
-<<<<<<< HEAD
             logger.error(f"Failed to deactivate agent {agent_name}: {str(e)}")
             raise AgentException(f"Failed to deactivate agent: {str(e)}")
     
@@ -276,22 +216,6 @@
             # Toggle status
             config_data = {
                 "name": agent_name,
-=======
-            logger.error(f"Failed to deactivate agent {name}: {str(e)}")
-            raise AgentException(f"Failed to deactivate agent: {str(e)}")
-    
-    def toggle_agent_status(self, name: str, is_active: bool) -> bool:
-        """Toggle agent active/inactive status by name"""
-        try:
-            # Check if agent exists (including inactive ones)
-            existing_agent = self.db_manager.get_agent_config_by_name(name, include_inactive=True)
-            if not existing_agent:
-                raise AgentException(f"Agent with name '{name}' not found")
-            
-            # Toggle status
-            config_data = {
-                "name": name,
->>>>>>> e33f1bc8
                 "is_active": is_active
             }
             
@@ -301,7 +225,6 @@
         except AgentException:
             raise
         except Exception as e:
-<<<<<<< HEAD
             logger.error(f"Failed to toggle agent status {agent_name}: {str(e)}")
             raise AgentException(f"Failed to toggle agent status: {str(e)}")
     
@@ -317,28 +240,10 @@
             if not existing_agent:
                 logger.error(f"Agent with name '{agent_name}' not found in database")
                 raise AgentException(f"Agent with name '{agent_name}' not found")
-=======
-            logger.error(f"Failed to toggle agent status {name}: {str(e)}")
-            raise AgentException(f"Failed to toggle agent status: {str(e)}")
-    
-    def permanent_delete_agent(self, name: str) -> bool:
-        """Permanently delete an agent configuration from database by name"""
-        try:
-            logger.info(f"Attempting to permanently delete agent: {name}")
-            
-            # Check if agent exists (including inactive ones)
-            existing_agent = self.db_manager.get_agent_config_by_name(name, include_inactive=True)
-            logger.info(f"Agent lookup result: {existing_agent is not None}")
-            
-            if not existing_agent:
-                logger.error(f"Agent with name '{name}' not found in database")
-                raise AgentException(f"Agent with name '{name}' not found")
->>>>>>> e33f1bc8
             
             logger.info(f"Found agent: {existing_agent.get('name', 'Unknown')} (ID: {existing_agent.get('id', 'Unknown')})")
             
             # Permanently delete from database
-<<<<<<< HEAD
             success = self.db_manager.delete_agent_config(agent_name)
             logger.info(f"Delete operation result: {success}")
             
@@ -346,15 +251,6 @@
                 raise AgentException(f"Failed to delete agent {agent_name} from database")
             
             logger.info(f"Successfully deleted agent {agent_name}")
-=======
-            success = self.db_manager.delete_agent_config(name)
-            logger.info(f"Delete operation result: {success}")
-            
-            if not success:
-                raise AgentException(f"Failed to delete agent {name} from database")
-            
-            logger.info(f"Successfully deleted agent {name}")
->>>>>>> e33f1bc8
             return True
             
         except AgentException as e:
@@ -368,7 +264,6 @@
     #     """Validate agent configuration"""
     #     errors = []
         
-<<<<<<< HEAD
     #     # Required field validation
     #     required_fields = {
     #         'role': 'Role is required',
@@ -376,21 +271,11 @@
     #         'backstory': 'Backstory is required',
     #         'name': 'Name is required',
     #     }
-=======
-        # Required field validation (agent_type removed)
-        required_fields = {
-            'role': 'Role is required',
-            'goal': 'Goal is required', 
-            'backstory': 'Backstory is required',
-            'name': 'Name is required'
-        }
->>>>>>> e33f1bc8
         
     #     for field, error_msg in required_fields.items():
     #         if not config.get(field):
     #             errors.append(error_msg)
         
-<<<<<<< HEAD
     #     # Max iterations validation
     #     max_iterations = config.get('max_iterations', 3)
     #     if not isinstance(max_iterations, int) or max_iterations < 1 or max_iterations > 10:
@@ -400,14 +285,6 @@
     #     valid_agent_types = ['master', 'google_analytics', 'facebook_ads', 'content_analysis']
     #     if config.get('name', '') not in valid_agent_types:
     #         errors.append(f"Agent type must be one of: {', '.join(valid_agent_types)}")
-=======
-        # Max iterations validation
-        max_iterations = config.get('max_iterations', 3)
-        if not isinstance(max_iterations, int) or max_iterations < 1 or max_iterations > 50:
-            errors.append('Max iterations must be between 1 and 50')
-        
-        # No longer validating agent_type - it's been removed
->>>>>>> e33f1bc8
         
     #     return {
     #         'valid': len(errors) == 0,
